--- conflicted
+++ resolved
@@ -39,19 +39,9 @@
     model.eval()
 
     for i, (images, labels) in tqdm(enumerate(valloader)):
-<<<<<<< HEAD
-        if torch.cuda.is_available():
-            model.cuda()
-            images = Variable(images.cuda(), volatile=True)
-            labels = Variable(labels.cuda())
-        else:
-            images = Variable(images, volatile=True)
-            labels = Variable(labels)
-=======
         model.cuda()
         images = Variable(images.cuda(), volatile=True)
         labels = Variable(labels.cuda(), volatile=True)
->>>>>>> 132ced18
 
         outputs = model(images)
         pred = outputs.data.max(1)[1].cpu().numpy()
